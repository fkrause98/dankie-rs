use tbot::{
    prelude::*,
    types::parameters::poll::{self, Answer, AutoClose, Poll, Quiz},
    Bot,
};

const QUESTION: &str = "Do you like tbot?";
const OPTIONS: &[&str] =
    &["Yes", "Also yes", "I like shooting myself in the foot more"];
const SEND_IN_REPLY_ERROR: &str = "Please send the command in reply to a poll";

const QUIZ_QUESTION: &str = "The best Telegram bot library is...";
const QUIZ_OPTIONS: &[&str] = &["aiogram", "tbot", "python-telegram-bot"];
const QUIZ_CORRECT_OPTION: usize = 1;
const QUIZ_EXPLANATION: &str =
    "Why would you want to use something else than tbot for writing bots?";

#[tokio::main]
async fn main() {
    let mut bot = Bot::from_env("BOT_TOKEN").event_loop();

<<<<<<< HEAD
    bot.command("poll", move |context| async move {
        let regular = Any::new(
            QUESTION,
            OPTIONS.iter().copied(),
            Poll::new(Answer::Single),
        )
        .auto_close(AutoClose::OpenPeriod(60));

        let call_result = context.send_poll(&regular).call().await;
=======
    let regular = poll::Any::new(QUESTION, OPTIONS, Poll::new(Answer::Single))
        .auto_close(AutoClose::OpenPeriod(60));

    let quiz = poll::Any::new(
        QUIZ_QUESTION,
        QUIZ_OPTIONS,
        Quiz::new(QUIZ_CORRECT_OPTION).explanation(QUIZ_EXPLANATION),
    )
    .is_anonymous(false);

    bot.command("poll", move |context| async move {
        let call_result = context.send_poll(regular).call().await;
>>>>>>> e8fc03c2
        if let Err(err) = call_result {
            dbg!(err);
        }
    });

    bot.command("quiz", move |context| async move {
<<<<<<< HEAD
        let quiz = Any::new(
            QUIZ_QUESTION,
            QUIZ_OPTIONS.iter().copied(),
            Quiz::new(QUIZ_CORRECT_OPTION).explanation(QUIZ_EXPLANATION),
        )
        .anonymous(false);

        let call_result = context.send_poll(&quiz).call().await;
=======
        let call_result = context.send_poll(quiz).call().await;
>>>>>>> e8fc03c2
        if let Err(err) = call_result {
            dbg!(err);
        }
    });

    bot.command("close", |context| async move {
        let err = if let Some(message) = &context.reply_to {
            let chat_id = context.chat.id;
            let call_result =
                context.bot.stop_poll(chat_id, message.id).call().await;

            call_result.err()
        } else {
            context.send_message(SEND_IN_REPLY_ERROR).call().await.err()
        };

        if let Some(err) = err {
            dbg!(err);
        }
    });

    bot.poll(|context| {
        println!("Someone sent a poll: {:#?}", context.poll);
        async {}
    });

    bot.updated_poll(|context| {
        println!("New update on my poll: {:#?}", context.poll);
        async {}
    });

    bot.poll_answer(|context| {
        println!("New answer in my poll: {:#?}", context.answer);
        async {}
    });

    bot.polling().start().await.unwrap();
}<|MERGE_RESOLUTION|>--- conflicted
+++ resolved
@@ -19,48 +19,29 @@
 async fn main() {
     let mut bot = Bot::from_env("BOT_TOKEN").event_loop();
 
-<<<<<<< HEAD
     bot.command("poll", move |context| async move {
-        let regular = Any::new(
+        let regular = poll::Any::new(
             QUESTION,
             OPTIONS.iter().copied(),
             Poll::new(Answer::Single),
         )
         .auto_close(AutoClose::OpenPeriod(60));
 
-        let call_result = context.send_poll(&regular).call().await;
-=======
-    let regular = poll::Any::new(QUESTION, OPTIONS, Poll::new(Answer::Single))
-        .auto_close(AutoClose::OpenPeriod(60));
-
-    let quiz = poll::Any::new(
-        QUIZ_QUESTION,
-        QUIZ_OPTIONS,
-        Quiz::new(QUIZ_CORRECT_OPTION).explanation(QUIZ_EXPLANATION),
-    )
-    .is_anonymous(false);
-
-    bot.command("poll", move |context| async move {
         let call_result = context.send_poll(regular).call().await;
->>>>>>> e8fc03c2
         if let Err(err) = call_result {
             dbg!(err);
         }
     });
 
     bot.command("quiz", move |context| async move {
-<<<<<<< HEAD
-        let quiz = Any::new(
+        let quiz = poll::Any::new(
             QUIZ_QUESTION,
             QUIZ_OPTIONS.iter().copied(),
             Quiz::new(QUIZ_CORRECT_OPTION).explanation(QUIZ_EXPLANATION),
         )
-        .anonymous(false);
+        .is_anonymous(false);
 
-        let call_result = context.send_poll(&quiz).call().await;
-=======
         let call_result = context.send_poll(quiz).call().await;
->>>>>>> e8fc03c2
         if let Err(err) = call_result {
             dbg!(err);
         }
