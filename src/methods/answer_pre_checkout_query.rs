--- conflicted
+++ resolved
@@ -12,15 +12,8 @@
 #[must_use = "methods do nothing unless turned into a future"]
 pub struct AnswerPreCheckoutQuery<'a> {
     #[serde(skip)]
-<<<<<<< HEAD
-    client: &'a Client,
-    #[serde(skip)]
-    token: token::Ref<'a>,
+    bot: &'a InnerBot,
     pre_checkout_query_id: pre_checkout_query::Id<'a>,
-=======
-    bot: &'a InnerBot,
-    pre_checkout_query_id: pre_checkout_query::id::Ref<'a>,
->>>>>>> 02ee0734
     ok: bool,
     #[serde(skip_serializing_if = "Option::is_none")]
     error_message: Option<Cow<'a, str>>,
@@ -28,16 +21,9 @@
 
 impl<'a> AnswerPreCheckoutQuery<'a> {
     pub(crate) fn new(
-<<<<<<< HEAD
-        client: &'a Client,
-        token: token::Ref<'a>,
+        bot: &'a InnerBot,
         pre_checkout_query_id: pre_checkout_query::Id<'a>,
         result: Result<(), impl Into<Cow<'a, str>>>,
-=======
-        bot: &'a InnerBot,
-        pre_checkout_query_id: pre_checkout_query::id::Ref<'a>,
-        result: Result<(), &'a str>,
->>>>>>> 02ee0734
     ) -> Self {
         Self {
             bot,
