use super::call_method;
use crate::{
    bot::InnerBot,
    errors,
    types::{callback, parameters::CallbackAction},
};
use serde::Serialize;
use std::borrow::Cow;

/// Answers a callback query.
///
/// Reflects the [`answerCallbackQuery`][docs] method.
///
/// [docs]: https://core.telegram.org/bots/api#answercallbackquery
#[derive(Serialize, Debug, Clone)]
#[must_use = "methods do nothing unless turned into a future"]
pub struct AnswerCallbackQuery<'a> {
    #[serde(skip)]
    bot: &'a InnerBot,
    callback_query_id: callback::query::Id<'a>,
    #[serde(skip_serializing_if = "Option::is_none")]
    text: Option<Cow<'a, str>>,
    #[serde(skip_serializing_if = "Option::is_none")]
    show_alert: Option<bool>,
    #[serde(skip_serializing_if = "Option::is_none")]
    url: Option<Cow<'a, str>>,
    #[serde(skip_serializing_if = "Option::is_none")]
    cache_time: Option<u64>,
}

impl<'a> AnswerCallbackQuery<'a> {
    pub(crate) fn new(
        bot: &'a InnerBot,
<<<<<<< HEAD
        callback_query_id: callback::query::Id<'a>,
        action: CallbackAction<'a>,
    ) -> Self {
        match action {
            CallbackAction::None => Self {
                bot,
                callback_query_id,
                text: None,
                show_alert: None,
                url: None,
                cache_time: None,
            },
            CallbackAction::Url(url) => Self {
                bot,
                callback_query_id,
                text: None,
                show_alert: None,
                url: Some(url),
                cache_time: None,
            },
            CallbackAction::Text(text, show_alert) => Self {
                bot,
                callback_query_id,
                text: Some(text),
                show_alert: Some(show_alert),
                url: None,
                cache_time: None,
            },
=======
        callback_query_id: callback::query::id::Ref<'a>,
        action: Option<CallbackAction<'a>>,
    ) -> Self {
        Self {
            bot,
            callback_query_id,
            text: action.as_ref().and_then(|x| x.to_text()),
            show_alert: action.as_ref().and_then(|x| x.to_show_alert()),
            url: action.as_ref().and_then(|x| x.to_url()),
            cache_time: None,
>>>>>>> e8fc03c2
        }
    }

    /// Configures the amount of time (in seconds) for which the answer may be
    /// cached. Reflects the `cache_time` parameter.
    pub const fn cache_time(mut self, time: u64) -> Self {
        self.cache_time = Some(time);
        self
    }
}

impl AnswerCallbackQuery<'_> {
    /// Calls the method.
    pub async fn call(self) -> Result<(), errors::MethodCall> {
        call_method::<bool>(
            self.bot,
            "answerCallbackQuery",
            None,
            serde_json::to_vec(&self).unwrap(),
        )
        .await?;

        Ok(())
    }
}<|MERGE_RESOLUTION|>--- conflicted
+++ resolved
@@ -29,14 +29,14 @@
 }
 
 impl<'a> AnswerCallbackQuery<'a> {
+    #[allow(clippy::missing_const_for_fn)]
     pub(crate) fn new(
         bot: &'a InnerBot,
-<<<<<<< HEAD
         callback_query_id: callback::query::Id<'a>,
-        action: CallbackAction<'a>,
+        action: Option<CallbackAction<'a>>,
     ) -> Self {
         match action {
-            CallbackAction::None => Self {
+            None => Self {
                 bot,
                 callback_query_id,
                 text: None,
@@ -44,7 +44,7 @@
                 url: None,
                 cache_time: None,
             },
-            CallbackAction::Url(url) => Self {
+            Some(CallbackAction::Url(url)) => Self {
                 bot,
                 callback_query_id,
                 text: None,
@@ -52,7 +52,7 @@
                 url: Some(url),
                 cache_time: None,
             },
-            CallbackAction::Text(text, show_alert) => Self {
+            Some(CallbackAction::Text(text, show_alert)) => Self {
                 bot,
                 callback_query_id,
                 text: Some(text),
@@ -60,18 +60,6 @@
                 url: None,
                 cache_time: None,
             },
-=======
-        callback_query_id: callback::query::id::Ref<'a>,
-        action: Option<CallbackAction<'a>>,
-    ) -> Self {
-        Self {
-            bot,
-            callback_query_id,
-            text: action.as_ref().and_then(|x| x.to_text()),
-            show_alert: action.as_ref().and_then(|x| x.to_show_alert()),
-            url: action.as_ref().and_then(|x| x.to_url()),
-            cache_time: None,
->>>>>>> e8fc03c2
         }
     }
 
