--- conflicted
+++ resolved
@@ -12,17 +12,9 @@
 #[must_use = "methods do nothing unless turned into a future"]
 pub struct AnswerInlineQuery<'a> {
     #[serde(skip)]
-<<<<<<< HEAD
-    client: &'a Client,
-    #[serde(skip)]
-    token: token::Ref<'a>,
+    bot: &'a InnerBot,
     inline_query_id: inline_query::Id<'a>,
     results: Cow<'a, [inline_query::Result<'a>]>,
-=======
-    bot: &'a InnerBot,
-    inline_query_id: inline_query::id::Ref<'a>,
-    results: &'a [inline_query::Result<'a>],
->>>>>>> 02ee0734
     #[serde(skip_serializing_if = "Option::is_none")]
     cache_time: Option<u64>,
     #[serde(skip_serializing_if = "Option::is_none")]
@@ -36,18 +28,10 @@
 }
 
 impl<'a> AnswerInlineQuery<'a> {
-<<<<<<< HEAD
     pub(crate) fn new(
-        client: &'a Client,
-        token: token::Ref<'a>,
+        bot: &'a InnerBot,
         inline_query_id: inline_query::Id<'a>,
         results: impl Into<Cow<'a, [inline_query::Result<'a>]>>,
-=======
-    pub(crate) const fn new(
-        bot: &'a InnerBot,
-        inline_query_id: inline_query::id::Ref<'a>,
-        results: &'a [inline_query::Result<'a>],
->>>>>>> 02ee0734
     ) -> Self {
         Self {
             bot,
