use super::call_method;
use crate::{
    bot::InnerBot,
    errors,
    types::{user, File},
    Multipart,
};
use std::borrow::Cow;

/// Uploads a sticker file.
///
/// Reflects the [`uploadStickerFile`][docs] method.
///
/// [docs]: https://core.telegram.org/bots/api#uploadstickerfile
#[derive(Debug, Clone)]
#[must_use = "methods do nothing unless turned into a future"]
pub struct UploadStickerFile<'a> {
    bot: &'a InnerBot,
    user_id: user::Id,
    png_sticker: Cow<'a, [u8]>,
}

impl<'a> UploadStickerFile<'a> {
<<<<<<< HEAD
    pub(crate) fn new(
        client: &'a Client,
        token: token::Ref<'a>,
=======
    pub(crate) const fn new(
        bot: &'a InnerBot,
>>>>>>> 02ee0734
        user_id: user::Id,
        png_sticker: impl Into<Cow<'a, [u8]>>,
    ) -> Self {
        Self {
            bot,
            user_id,
            png_sticker: png_sticker.into(),
        }
    }
}

impl UploadStickerFile<'_> {
    /// Calls the method.
    pub async fn call(self) -> Result<File, errors::MethodCall> {
        let (boundary, body) = Multipart::new(2)
            .string("user_id", &self.user_id)
            .file("png_sticker", "sticker.png", &self.png_sticker)
            .finish();

        call_method(self.bot, "uploadStickerFile", Some(boundary), body).await
    }
}<|MERGE_RESOLUTION|>--- conflicted
+++ resolved
@@ -21,14 +21,8 @@
 }
 
 impl<'a> UploadStickerFile<'a> {
-<<<<<<< HEAD
     pub(crate) fn new(
-        client: &'a Client,
-        token: token::Ref<'a>,
-=======
-    pub(crate) const fn new(
         bot: &'a InnerBot,
->>>>>>> 02ee0734
         user_id: user::Id,
         png_sticker: impl Into<Cow<'a, [u8]>>,
     ) -> Self {
