--- conflicted
+++ resolved
@@ -1,14 +1,8 @@
 use super::call_method;
 use crate::{
-<<<<<<< HEAD
-    connectors::Client,
-    errors, token,
-    types::{inline_message_id::InlineMessageId, keyboard::inline},
-=======
     bot::InnerBot,
     errors,
-    types::{inline_message_id, keyboard::inline},
->>>>>>> 02ee0734
+    types::{keyboard::inline, InlineMessageId},
 };
 use serde::Serialize;
 
@@ -21,29 +15,16 @@
 #[must_use = "methods do nothing unless turned into a future"]
 pub struct StopInlineLocation<'a> {
     #[serde(skip)]
-<<<<<<< HEAD
-    client: &'a Client,
-    #[serde(skip)]
-    token: token::Ref<'a>,
+    bot: &'a InnerBot,
     inline_message_id: InlineMessageId<'a>,
-=======
-    bot: &'a InnerBot,
-    inline_message_id: inline_message_id::Ref<'a>,
->>>>>>> 02ee0734
     #[serde(skip_serializing_if = "Option::is_none")]
     reply_markup: Option<inline::Keyboard<'a>>,
 }
 
 impl<'a> StopInlineLocation<'a> {
     pub(crate) const fn new(
-<<<<<<< HEAD
-        client: &'a Client,
-        token: token::Ref<'a>,
+        bot: &'a InnerBot,
         inline_message_id: InlineMessageId<'a>,
-=======
-        bot: &'a InnerBot,
-        inline_message_id: inline_message_id::Ref<'a>,
->>>>>>> 02ee0734
     ) -> Self {
         Self {
             bot,
