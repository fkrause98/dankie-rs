--- conflicted
+++ resolved
@@ -104,22 +104,18 @@
 
     /// Configures data for your payment provider.
     /// Reflects the `provider_data` parameter.
-<<<<<<< HEAD
     pub fn provider_data(
         mut self,
         provider_data: impl Into<Cow<'a, str>>,
     ) -> Self {
         self.provider_data = Some(provider_data.into());
-=======
-    pub const fn provider_data(mut self, provider_data: &'a str) -> Self {
-        self.provider_data = Some(provider_data);
->>>>>>> 1025395b
         self
     }
 
     /// Configures a photo for the invoice.
     /// Reflects the `photo_url`, `photo_width` and `photo_height` parameters.
-    pub const fn photo(mut self, photo: Photo<'a>) -> Self {
+    #[allow(clippy::missing_const_for_fn)]
+    pub fn photo(mut self, photo: Photo<'a>) -> Self {
         self.photo = Some(photo);
         self
     }
