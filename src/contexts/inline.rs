use crate::{
    methods::AnswerInlineQuery,
    types::{inline_query, InlineQuery, Location, User},
    Bot,
};
<<<<<<< HEAD
use std::borrow::Cow;
use std::sync::Arc;
=======
>>>>>>> 02ee0734

common! {
    /// The context for [`inline`][handler] handlers.
    ///
    /// [handler]: ../event_loop/struct.EventLoop.html#method.inline
    struct Inline {
        /// The ID of the query.
        id: inline_query::Id<'static>,
        /// The user who sent the query.
        from: User,
        /// The location of the user, if enabled and allowed.
        location: Option<Location>,
        /// The query itself.
        query: String,
        /// The offset of the result to be returned.
        offset: String,
    }
}

impl Inline {
    #[allow(clippy::missing_const_for_fn)]
    pub(crate) fn new(bot: Bot, inline_query: InlineQuery) -> Self {
        Self {
            bot,
            id: inline_query.id,
            from: inline_query.from,
            location: inline_query.location,
            query: inline_query.query,
            offset: inline_query.offset,
        }
    }

    /// Answers the query.
    pub fn answer<'a>(
        &'a self,
        results: impl Into<Cow<'a, [inline_query::Result<'a>]>>,
    ) -> AnswerInlineQuery<'a> {
        self.bot.answer_inline_query(self.id.as_borrowed(), results)
    }
}<|MERGE_RESOLUTION|>--- conflicted
+++ resolved
@@ -3,11 +3,7 @@
     types::{inline_query, InlineQuery, Location, User},
     Bot,
 };
-<<<<<<< HEAD
 use std::borrow::Cow;
-use std::sync::Arc;
-=======
->>>>>>> 02ee0734
 
 common! {
     /// The context for [`inline`][handler] handlers.
