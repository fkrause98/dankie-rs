<<<<<<< HEAD
use super::{InputFile, Thumb};
use serde::ser::SerializeMap;
use serde::{Serialize, Serializer};
use std::borrow::Cow;
=======
use super::{InputFile, Thumb, WithName};
use crate::types::file;
use serde::Serialize;
>>>>>>> 6763e73a

/// Represents a video note to be sent.
#[derive(Debug, PartialEq, Eq, Clone, Hash)]
#[must_use]
pub struct VideoNote<'a> {
    pub(crate) media: InputFile<'a>,
    pub(crate) duration: Option<u32>,
    pub(crate) length: Option<u32>,
    pub(crate) thumb: Option<Thumb<'a>>,
}

impl<'a> VideoNote<'a> {
    const fn new(media: InputFile<'a>) -> Self {
        Self {
            media,
            duration: None,
            length: None,
            thumb: None,
        }
    }

    /// Constructs an `VideoNote` from bytes.
    pub fn bytes(bytes: impl Into<Cow<'a, [u8]>>) -> Self {
        Self::new(InputFile::File {
            filename: "video_note.mp4".into(),
            bytes: bytes.into(),
        })
    }

    /// Constructs a `VideoNote` from a file ID.
    ///
    /// # Panics
    ///
<<<<<<< HEAD
    /// Panics if the ID starts with `attach://`.
    pub fn id(id: impl Into<Cow<'a, str>>) -> Self {
        let id = id.into();
=======
    /// Panicks if the ID starts with `attach://`.
    pub fn id(id: file::id::Ref<'a>) -> Self {
>>>>>>> 6763e73a
        assert!(
            !id.0.starts_with("attach://"),
            "\n[tbot]: Video note's ID cannot start with `attach://`\n",
        );

        Self::new(InputFile::Id(id))
    }

    /// Constructs a `VideoNote` from an URL.
    ///
    /// # Panics
    ///
    /// Panics if the URL starts with `attach://`.
    pub fn url(url: impl Into<Cow<'a, str>>) -> Self {
        let url = url.into();
        assert!(
            !url.starts_with("attach://"),
            "\n[tbot]: Video note's URL cannot start with `attach://`\n",
        );

        Self::new(InputFile::Url(url))
    }

    /// Configures `duration`.
    pub const fn duration(mut self, duration: u32) -> Self {
        self.duration = Some(duration);
        self
    }

    /// Configures `length`.
    pub const fn length(mut self, length: u32) -> Self {
        self.length = Some(length);
        self
    }

    /// Configures `thumb`.
    #[allow(clippy::missing_const_for_fn)]
    pub fn thumb(mut self, thumb: Thumb<'a>) -> Self {
        self.thumb = Some(thumb);
        self
    }
}

impl<'a> Serialize for VideoNote<'a> {
    fn serialize<S>(&self, serializer: S) -> Result<S::Ok, S::Error>
    where
        S: Serializer,
    {
        let mut map = serializer.serialize_map(None)?;

        map.serialize_entry("media", &self.media.with_name("video_note"))?;

        if let Some(duration) = self.duration {
            map.serialize_entry("duration", &duration)?;
        }

        if let Some(length) = self.length {
            map.serialize_entry("length", &length)?;
        }

        if let Some(thumb) = &self.thumb {
            map.serialize_entry("thumb", &thumb)?;
        }

        map.end()
    }
}<|MERGE_RESOLUTION|>--- conflicted
+++ resolved
@@ -1,13 +1,8 @@
-<<<<<<< HEAD
 use super::{InputFile, Thumb};
+use crate::types::file;
 use serde::ser::SerializeMap;
 use serde::{Serialize, Serializer};
 use std::borrow::Cow;
-=======
-use super::{InputFile, Thumb, WithName};
-use crate::types::file;
-use serde::Serialize;
->>>>>>> 6763e73a
 
 /// Represents a video note to be sent.
 #[derive(Debug, PartialEq, Eq, Clone, Hash)]
@@ -41,14 +36,8 @@
     ///
     /// # Panics
     ///
-<<<<<<< HEAD
     /// Panics if the ID starts with `attach://`.
-    pub fn id(id: impl Into<Cow<'a, str>>) -> Self {
-        let id = id.into();
-=======
-    /// Panicks if the ID starts with `attach://`.
-    pub fn id(id: file::id::Ref<'a>) -> Self {
->>>>>>> 6763e73a
+    pub fn id(id: file::Id<'a>) -> Self {
         assert!(
             !id.0.starts_with("attach://"),
             "\n[tbot]: Video note's ID cannot start with `attach://`\n",
