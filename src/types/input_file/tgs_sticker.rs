--- conflicted
+++ resolved
@@ -15,11 +15,7 @@
     }
 
     /// Constructs a `TgsSticker` from bytes.
-<<<<<<< HEAD
-    pub fn bytes(bytes: impl Into<Cow<'a, [u8]>>) -> Self {
-=======
-    pub const fn with_bytes(bytes: &'a [u8]) -> Self {
->>>>>>> e8fc03c2
+    pub fn with_bytes(bytes: impl Into<Cow<'a, [u8]>>) -> Self {
         Self::new(InputFile::File {
             filename: "sticker.tgs".into(),
             bytes: bytes.into(),
