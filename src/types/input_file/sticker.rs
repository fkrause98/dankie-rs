use super::InputFile;
use crate::types::{file, InteriorBorrow};
use serde::ser::SerializeMap;
use std::borrow::Cow;

/// Represents a sticker to be sent.
#[derive(Debug, PartialEq, Eq, Clone, Hash)]
#[must_use]
pub struct Sticker<'a> {
    pub(crate) media: InputFile<'a>,
}

impl<'a> Sticker<'a> {
    const fn new(media: InputFile<'a>) -> Self {
        Self { media }
    }

    /// Constructs a `Sticker` from bytes.
<<<<<<< HEAD
    pub fn bytes(bytes: impl Into<Cow<'a, [u8]>>) -> Self {
=======
    pub const fn with_bytes(bytes: &'a [u8]) -> Self {
>>>>>>> e8fc03c2
        Self::new(InputFile::File {
            filename: "sticker.webm".into(),
            bytes: bytes.into(),
        })
    }

    /// Constructs a `Sticker` from a file ID.
    ///
    /// # Panics
    ///
<<<<<<< HEAD
    /// Panics if the ID starts with `attach://`.
    pub fn id(id: file::Id<'a>) -> Self {
=======
    /// Panicks if the ID starts with `attach://`.
    pub fn with_id(id: file::id::Ref<'a>) -> Self {
>>>>>>> e8fc03c2
        assert!(
            !id.0.starts_with("attach://"),
            "\n[tbot] Sticker's ID cannot start with `attach://`\n",
        );

        Self::new(InputFile::Id(id))
    }

    /// Constructs a `Sticker` from an URL.
    ///
    /// # Panics
    ///
<<<<<<< HEAD
    /// Panics if the URL starts with `attach://`.
    pub fn url(url: impl Into<Cow<'a, str>>) -> Self {
        let url = url.into();
=======
    /// Panicks if the URL starts with `attach://`.
    pub fn with_url(url: &'a str) -> Self {
>>>>>>> e8fc03c2
        assert!(
            !url.starts_with("attach://"),
            "\n[tbot] Sticker's URL cannot start with `attach://`\n",
        );

        Self::new(InputFile::Url(url))
    }
}

impl<'a> InteriorBorrow<'a> for Sticker<'a> {
    fn borrow_inside(&'a self) -> Self {
        Self {
            media: self.media.borrow_inside(),
        }
    }
}

impl<'a> serde::Serialize for Sticker<'a> {
    fn serialize<S: serde::Serializer>(&self, s: S) -> Result<S::Ok, S::Error> {
        let mut map = s.serialize_map(None)?;

        map.serialize_entry("type", "sticker")?;
        map.serialize_entry("media", &self.media.with_name("sticker"))?;

        map.end()
    }
}<|MERGE_RESOLUTION|>--- conflicted
+++ resolved
@@ -16,11 +16,7 @@
     }
 
     /// Constructs a `Sticker` from bytes.
-<<<<<<< HEAD
-    pub fn bytes(bytes: impl Into<Cow<'a, [u8]>>) -> Self {
-=======
-    pub const fn with_bytes(bytes: &'a [u8]) -> Self {
->>>>>>> e8fc03c2
+    pub fn with_bytes(bytes: impl Into<Cow<'a, [u8]>>) -> Self {
         Self::new(InputFile::File {
             filename: "sticker.webm".into(),
             bytes: bytes.into(),
@@ -31,13 +27,8 @@
     ///
     /// # Panics
     ///
-<<<<<<< HEAD
     /// Panics if the ID starts with `attach://`.
-    pub fn id(id: file::Id<'a>) -> Self {
-=======
-    /// Panicks if the ID starts with `attach://`.
-    pub fn with_id(id: file::id::Ref<'a>) -> Self {
->>>>>>> e8fc03c2
+    pub fn with_id(id: file::Id<'a>) -> Self {
         assert!(
             !id.0.starts_with("attach://"),
             "\n[tbot] Sticker's ID cannot start with `attach://`\n",
@@ -50,14 +41,9 @@
     ///
     /// # Panics
     ///
-<<<<<<< HEAD
     /// Panics if the URL starts with `attach://`.
-    pub fn url(url: impl Into<Cow<'a, str>>) -> Self {
+    pub fn with_url(url: impl Into<Cow<'a, str>>) -> Self {
         let url = url.into();
-=======
-    /// Panicks if the URL starts with `attach://`.
-    pub fn with_url(url: &'a str) -> Self {
->>>>>>> e8fc03c2
         assert!(
             !url.starts_with("attach://"),
             "\n[tbot] Sticker's URL cannot start with `attach://`\n",
