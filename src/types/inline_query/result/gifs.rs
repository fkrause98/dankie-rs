--- conflicted
+++ resolved
@@ -74,12 +74,8 @@
     ) => {
         use super::GifThumb;
         use crate::types::{
-<<<<<<< HEAD
-            InteriorBorrow, InputMessageContent, parameters::{ParseMode, Text},
-=======
-            InputMessageContent, file,
+            InteriorBorrow, InputMessageContent, file,
             parameters::{ParseMode, Text},
->>>>>>> e8fc03c2
         };
         use serde::Serialize;
         use std::borrow::Cow;
@@ -115,11 +111,7 @@
         enum Kind<'a> {
             Cached {
                 #[serde(rename = $file_id)]
-<<<<<<< HEAD
-                id: Cow<'a, str>,
-=======
-                id: file::id::Ref<'a>,
->>>>>>> e8fc03c2
+                id: file::Id<'a>,
             },
             Fresh(Fresh<'a>),
         }
@@ -201,15 +193,8 @@
                 concat!(
                     "Constructs a cached `", stringify!($struct), "` result.",
                 ),
-<<<<<<< HEAD
-                pub fn cached(id: impl Into<Cow<'a, str>>) -> Self {
-                    Self::new(Kind::Cached {
-                        id: id.into(),
-                    })
-=======
-                pub const fn with_cached(id: file::id::Ref<'a>) -> Self {
+                pub const fn with_cached(id: file::Id<'a>) -> Self {
                     Self::new(Kind::Cached { id })
->>>>>>> e8fc03c2
                 }
             }
 
