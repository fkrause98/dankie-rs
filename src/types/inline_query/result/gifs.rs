--- conflicted
+++ resolved
@@ -1,3 +1,5 @@
+use std::borrow::Cow;
+
 macro_rules! doc {
     (
         $doc:expr,
@@ -10,35 +12,35 @@
 
 /// Represents a `Fresh` GIF's thumb.
 pub struct GifThumb<'a> {
-    url: &'a str,
-    mime: &'a str,
+    url: Cow<'a, str>,
+    mime: Cow<'a, str>,
 }
 
 impl<'a> GifThumb<'a> {
     /// Constructs a JPEG thumb.
     #[must_use]
-    pub const fn jpeg(url: &'a str) -> Self {
+    pub fn jpeg(url: impl Into<Cow<'a, str>>) -> Self {
         Self {
-            url,
-            mime: "image/jpeg",
+            url: url.into(),
+            mime: "image/jpeg".into(),
         }
     }
 
     /// Constructs a GIF thumb.
     #[must_use]
-    pub const fn gif(url: &'a str) -> Self {
+    pub fn gif(url: impl Into<Cow<'a, str>>) -> Self {
         Self {
-            url,
-            mime: "image/gif",
+            url: url.into(),
+            mime: "image/gif".into(),
         }
     }
 
     /// Constructs a MP4 thumb.
     #[must_use]
-    pub const fn mp4(url: &'a str) -> Self {
+    pub fn mp4(url: impl Into<Cow<'a, str>>) -> Self {
         Self {
-            url,
-            mime: "video/mp4",
+            url: url.into(),
+            mime: "video/mp4".into(),
         }
     }
 }
@@ -69,12 +71,8 @@
         #[derive(Debug, PartialEq, Eq, Clone, Hash, Serialize)]
         #[must_use]
         pub struct Fresh<'a> {
-<<<<<<< HEAD
             thumb_url: Cow<'a, str>,
-=======
-            thumb_url: &'a str,
-            thumb_mime_type: &'a str,
->>>>>>> bb426a7a
+            thumb_mime_type: Cow<'a, str>,
             #[serde(rename = $url)]
             url: Cow<'a, str>,
             #[serde(
@@ -135,23 +133,13 @@
 
         impl<'a> Fresh<'a> {
             /// Constructs a `Fresh` GIF.
-<<<<<<< HEAD
-            pub fn new(
-                thumb_url: impl Into<Cow<'a, str>>,
-                url: impl Into<Cow<'a, str>>
-            ) -> Self {
-                Self {
-                    thumb_url: thumb_url.into(),
-                    url: url.into(),
-=======
-            pub fn new(thumb: impl Into<GifThumb<'a>>, url: &'a str) -> Self {
+            pub fn new(thumb: impl Into<GifThumb<'a>>, url: impl Into<Cow<'a, str>>) -> Self {
                 let thumb = thumb.into();
 
                 Self {
                     thumb_url: thumb.url,
                     thumb_mime_type: thumb.mime,
-                    url,
->>>>>>> bb426a7a
+                    url: url.into(),
                     width: None,
                     height: None,
                     duration: None,
