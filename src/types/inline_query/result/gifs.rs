--- conflicted
+++ resolved
@@ -180,11 +180,7 @@
                 concat!(
                     "Constructs a cached `", stringify!($struct), "` result.",
                 ),
-<<<<<<< HEAD
                 pub fn cached(id: impl Into<Cow<'a, str>>) -> Self {
-=======
-                pub const fn cached(id: &'a str) -> Self {
->>>>>>> 1025395b
                     Self::new(Kind::Cached {
                         id: id.into(),
                     })
@@ -201,13 +197,8 @@
             }
 
             /// Configures the title of the GIF.
-<<<<<<< HEAD
             pub fn title(mut self, title: impl Into<Cow<'a, str>>) -> Self {
                 self.title = Some(title.into());
-=======
-            pub const fn title(mut self, title: &'a str) -> Self {
-                self.title = Some(title);
->>>>>>> 1025395b
                 self
             }
 
