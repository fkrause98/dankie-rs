--- conflicted
+++ resolved
@@ -77,7 +77,8 @@
     }
 
     /// Configures the thumb of the document.
-    pub const fn thumb(mut self, thumb: Thumb<'a>) -> Self {
+    #[allow(clippy::missing_const_for_fn)]
+    pub fn thumb(mut self, thumb: Thumb<'a>) -> Self {
         self.thumb = Some(thumb);
         self
     }
@@ -96,7 +97,6 @@
     }
 
     /// Constructs a cached `Document` result.
-<<<<<<< HEAD
     pub fn cached(
         title: impl Into<Cow<'a, str>>,
         id: impl Into<Cow<'a, str>>,
@@ -106,25 +106,12 @@
 
     /// Constructs a fresh `Document` result.
     pub fn fresh(title: impl Into<Cow<'a, str>>, document: Fresh<'a>) -> Self {
-=======
-    pub const fn cached(title: &'a str, id: &'a str) -> Self {
-        Self::new(title, Kind::Cached { id })
-    }
-
-    /// Constructs a fresh `Document` result.
-    pub const fn fresh(title: &'a str, document: Fresh<'a>) -> Self {
->>>>>>> 1025395b
         Self::new(title, Kind::Fresh(document))
     }
 
     /// Configures the description of the result.
-<<<<<<< HEAD
     pub fn description(mut self, description: impl Into<Cow<'a, str>>) -> Self {
         self.description = Some(description.into());
-=======
-    pub const fn description(mut self, description: &'a str) -> Self {
-        self.description = Some(description);
->>>>>>> 1025395b
         self
     }
 
