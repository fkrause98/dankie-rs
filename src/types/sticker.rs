--- conflicted
+++ resolved
@@ -50,18 +50,6 @@
     pub kind: Kind,
 }
 
-<<<<<<< HEAD
-impl crate::internal::Sealed for Sticker {}
-
-impl AsFileId<'_> for Sticker {
-    #[must_use]
-    fn as_file_id(&self) -> file::id::Id<'_> {
-        self.file_id.as_borrowed()
-    }
-}
-
-=======
->>>>>>> 6763e73a
 const FILE_ID: &str = "file_id";
 const FILE_UNIQUE_ID: &str = "file_unique_id";
 const WIDTH: &str = "width";
