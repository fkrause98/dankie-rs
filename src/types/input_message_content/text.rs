--- conflicted
+++ resolved
@@ -1,11 +1,7 @@
-<<<<<<< HEAD
 use crate::types::{
-    parameters::{self, ParseMode, WebPagePreviewState},
+    parameters::{self, ParseMode},
     InteriorBorrow,
 };
-=======
-use crate::types::parameters::{self, ParseMode};
->>>>>>> e8fc03c2
 use serde::Serialize;
 use std::borrow::Cow;
 
