//! Types representing a file ID.

use serde::{Deserialize, Serialize};
use std::borrow::Cow;

/// Represents a file ID.
#[derive(Debug, PartialEq, Eq, Clone, Hash, Serialize, Deserialize)]
#[serde(transparent)]
pub struct Id<'a>(pub Cow<'a, str>);

impl<'a> Id<'a> {
    /// Create a new reference to a file ID.
    #[must_use]
    pub fn as_borrowed(&'a self) -> Self {
        Self(Cow::Borrowed(&self.0))
    }
}

impl<'a> From<String> for Id<'a> {
    #[must_use]
    fn from(id: String) -> Self {
        Self(id.into())
    }
}

impl<'a> From<&'a str> for Id<'a> {
    #[must_use]
    fn from(id: &'a str) -> Self {
        Self(id.into())
    }
<<<<<<< HEAD
}

impl<'a> Sealed for Id<'a> {}

/// Allows a type with a unique file ID to act as [`file::Id`].
///
/// [`file::Id`]: ./struct.Id.html
#[allow(clippy::module_name_repetitions)] // can't think of a better name
pub trait AsFileId<'a>: Sealed {
    #[doc(hidden)]
    fn as_file_id(&'a self) -> Id<'a>;
}

impl<'a> AsFileId<'a> for Id<'a> {
    #[must_use]
    fn as_file_id(&self) -> Id<'_> {
        self.as_borrowed()
    }
=======
>>>>>>> 6763e73a
}<|MERGE_RESOLUTION|>--- conflicted
+++ resolved
@@ -28,25 +28,4 @@
     fn from(id: &'a str) -> Self {
         Self(id.into())
     }
-<<<<<<< HEAD
-}
-
-impl<'a> Sealed for Id<'a> {}
-
-/// Allows a type with a unique file ID to act as [`file::Id`].
-///
-/// [`file::Id`]: ./struct.Id.html
-#[allow(clippy::module_name_repetitions)] // can't think of a better name
-pub trait AsFileId<'a>: Sealed {
-    #[doc(hidden)]
-    fn as_file_id(&'a self) -> Id<'a>;
-}
-
-impl<'a> AsFileId<'a> for Id<'a> {
-    #[must_use]
-    fn as_file_id(&self) -> Id<'_> {
-        self.as_borrowed()
-    }
-=======
->>>>>>> 6763e73a
 }