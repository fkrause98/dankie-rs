--- conflicted
+++ resolved
@@ -376,16 +376,11 @@
     }
 
     /// Gets information about a file.
-<<<<<<< HEAD
     pub fn get_file<'a>(
         &'a self,
         file_id: &'a impl AsFileId<'a>,
     ) -> GetFile<'a> {
-        GetFile::new(&self.client, self.token.as_ref(), file_id)
-=======
-    pub fn get_file<'a>(&'a self, file_id: &'a impl AsFileId) -> GetFile<'a> {
         GetFile::new(&self.inner, file_id)
->>>>>>> 02ee0734
     }
 
     /// Gets an excerpt from the high score table of a game sent via the inline
@@ -445,16 +440,11 @@
     }
 
     /// Gets a sticker set by its name.
-<<<<<<< HEAD
     pub fn get_sticker_set<'a>(
         &'a self,
         name: impl Into<Cow<'a, str>>,
     ) -> GetStickerSet<'a> {
-        GetStickerSet::new(&self.client, self.token.as_ref(), name)
-=======
-    pub fn get_sticker_set<'a>(&'a self, name: &'a str) -> GetStickerSet<'a> {
         GetStickerSet::new(&self.inner, name)
->>>>>>> 02ee0734
     }
 
     pub(crate) fn get_updates<'a>(
