--- conflicted
+++ resolved
@@ -439,7 +439,6 @@
     }
 
     handler! {
-<<<<<<< HEAD
         data_callback_handlers,
         data_callback,
         contexts::DataCallback,
@@ -448,9 +447,6 @@
     }
 
     handler! {
-=======
-        /// Adds a new handler for deleted chat photos.
->>>>>>> 5b71d928
         deleted_chat_photo_handlers,
         deleted_chat_photo,
         contexts::DeletedChatPhoto,
@@ -531,7 +527,6 @@
     }
 
     handler! {
-<<<<<<< HEAD
         game_callback_handlers,
         game_callback,
         contexts::GameCallback,
@@ -540,9 +535,6 @@
     }
 
     handler! {
-=======
-        /// Adds a new handler for games.
->>>>>>> 5b71d928
         game_handlers,
         game,
         contexts::Game,
